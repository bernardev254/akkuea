--- conflicted
+++ resolved
@@ -278,7 +278,6 @@
     pub total_not_helpful_votes: u32,
 }
 
-<<<<<<< HEAD
 /// Credibility scoring utilities
 impl ReviewSystemContract {
     /// Calculate base credibility score for gas efficiency
@@ -372,7 +371,6 @@
     Intermediate, // 31-60 points
     Expert,      // 61-80 points
     Master,      // 81-100 points
-=======
 /// Statistics about the reward system
 #[contracttype]
 #[derive(Clone)]
@@ -381,5 +379,4 @@
     pub total_amount_distributed: i128,
     pub average_reward_amount: i128,
     pub unique_rewarded_reviewers: u64,
->>>>>>> 8bdf8742
 }