// SPDX-License-Identifier: MIT
// Compatible with OpenZeppelin Stellar Soroban Contracts ^0.4.1
#![no_std]

use soroban_sdk::{contract, contractimpl, Address, Bytes, Env, String, Vec};
use stellar_access::ownable::{self as ownable, Ownable};
use stellar_macros::default_impl;
use stellar_tokens::non_fungible::{Base, NonFungibleToken};

mod governance;
mod metadata;
mod marketplace;
mod mock_educator_verification_nft;
mod nft;
mod social;
mod batch;
mod utils;

pub use governance::*;
pub use metadata::*;
pub use marketplace::*;
pub use nft::*;
pub use social::*;
pub use batch::*;
pub use utils::*;

pub use mock_educator_verification_nft::MockEducatorVerificationNft;

#[contract]
pub struct EducationalNFTContract;

#[contractimpl]
impl EducationalNFTContract {
    /// Constructor to initialize the contract
    pub fn __constructor(e: &Env, owner: Address, educator_contract_addr: Address) {
        let uri = soroban_sdk::String::from_str(e, "https://educational-nft.com/api/metadata/");
        let name = soroban_sdk::String::from_str(e, "Educational NFT");
        let symbol = soroban_sdk::String::from_str(e, "ENFT");

        Base::set_metadata(e, uri, name, symbol);
        ownable::set_owner(e, &owner);
        nft::store_educator_verification_address(e, &educator_contract_addr);
    }

    /// Mint a new educational NFT with educator verification
    pub fn mint_nft(
        e: &Env,
        caller: Address,
        collection_id: u64,
        fractions: u32,
        metadata_hash: Bytes,
    ) -> Result<u32, utils::NFTError> {
        caller.require_auth();

        // Get the educator verification contract address (for compatibility, but use mock directly)
        let _educator_contract_address = nft::get_educator_verification_address_safe(e)
            .map_err(|_| utils::NFTError::ContractNotInitialized)?;

        // Use mock educator verification directly instead of WASM client
        let is_verified = MockEducatorVerificationNft::verify_educator(e.clone(), caller.clone());
        if !is_verified {
            return Err(utils::NFTError::Unauthorized);
        }

        let token_id = Base::sequential_mint(e, &caller);

        // Create and store NFT data
        let nft_data = nft::EducationalNFT {
            token_id: token_id as u64,
            owner: caller.clone(),
            collection_id,
            fractions,
            metadata_hash: metadata_hash.clone(),
        };

        nft::store_educational_nft(e, token_id as u64, &nft_data);

        // Emit mint event
        utils::emit_mint_event(
            e,
            token_id as u64,
            &caller,
            collection_id,
            fractions,
            &metadata_hash,
        );

        Ok(token_id)
    }

    /// Transfer NFT ownership
    pub fn transfer_nft(e: &Env, caller: Address, token_id: u32, new_owner: Address) {
        caller.require_auth();

        // Emit transfer event before the transfer
        utils::emit_transfer_event(e, token_id, &caller, &new_owner);

        nft::EducationalNFTStorage::transfer(e, &caller, &new_owner, token_id);
    }

    /// Fractionalize an NFT into multiple ownership shares
    pub fn fractionalize_nft(
        e: &Env,
        caller: Address,
        token_id: u64,
    ) -> Result<(), utils::NFTError> {
        caller.require_auth();

        // Attempt to fractionalize the NFT
        let result = nft::fractionalize_nft(e, token_id, &caller);

        // If successful, emit the fractionalize event
        if result.is_ok() {
            if let Ok(nft_data) = nft::get_educational_nft_safe(e, token_id) {
                utils::emit_fractionalize_event(e, token_id, &caller, nft_data.fractions);
            }
        }

        result
    }

    /// Get NFT information
    pub fn get_nft_info(e: &Env, token_id: u32) -> Result<nft::EducationalNFT, utils::NFTError> {
        nft::get_educational_nft_safe(e, token_id as u64)
    }

    /// Transfer fractions between owners
    pub fn transfer_fractions(
        e: &Env,
        caller: Address,
        token_id: u32,
        to: Address,
        amount: u32,
    ) -> Result<(), utils::NFTError> {
        caller.require_auth();

        // Attempt to transfer fractions
        let result = nft::transfer_fractions(e, token_id as u64, &caller, &to, amount);

        // If successful, emit the fraction transfer event
        if result.is_ok() {
            utils::emit_fraction_transfer_event(e, token_id as u64, &caller, &to, amount);
        }

        result
    }

    /// Get fraction balance for a specific owner
    pub fn get_fraction_balance(
        e: &Env,
        token_id: u32,
        owner: Address,
    ) -> Result<u32, utils::NFTError> {
        nft::get_fraction_balance(e, token_id as u64, &owner)
    }

    /// Store rich metadata for an NFT on IPFS/Arweave
    pub fn store_metadata(
        e: &Env,
        caller: Address,
        token_id: u64,
        content_type: String,
        ipfs_hash: Bytes,
        title: String,
        description: String,
    ) -> Result<(), utils::NFTError> {
        caller.require_auth();

        // Check if NFT exists
        let nft_data = nft::get_educational_nft_safe(e, token_id)?;

        // Check authorization - only NFT owner can store metadata
        if nft_data.owner != caller {
            return Err(utils::NFTError::UnauthorizedMetadataUpdate);
        }

        // Check if metadata already exists
        if nft::get_nft_metadata_safe(e, token_id).is_ok() {
            return Err(utils::NFTError::MetadataAlreadyExists);
        }

        // Parse content type
        let parsed_content_type = if content_type == String::from_str(e, "Course") {
            metadata::ContentType::Course
        } else if content_type == String::from_str(e, "Certification") {
            metadata::ContentType::Certification
        } else if content_type == String::from_str(e, "Workshop") {
            metadata::ContentType::Workshop
        } else if content_type == String::from_str(e, "Tutorial") {
            metadata::ContentType::Tutorial
        } else if content_type == String::from_str(e, "Assignment") {
            metadata::ContentType::Assignment
        } else if content_type == String::from_str(e, "Assessment") {
            metadata::ContentType::Assessment
        } else {
            return Err(utils::NFTError::InvalidContentType);
        };

        // Create new metadata
        let new_metadata = metadata::NFTMetadata::new(
            e,
            token_id,
            parsed_content_type.clone(),
            ipfs_hash.clone(),
            caller.clone(),
            title,
            description,
        )?;

        // Store metadata
        nft::store_nft_metadata(e, token_id, &new_metadata);

        // Create and store metadata history
        let history = metadata::MetadataHistory::new(e, token_id, &new_metadata);
        nft::store_metadata_history(e, token_id, &history);

        // Update indexes
        nft::add_token_to_creator_index(e, &caller, token_id);
        nft::add_token_to_content_type_index(e, &parsed_content_type, token_id);

        // Emit event
        utils::emit_metadata_created_event(
            e,
            token_id,
            &caller,
            String::from_str(e, parsed_content_type.as_string()),
            &ipfs_hash,
            new_metadata.version,
        );

        Ok(())
    }

    /// Update metadata with a new version, preserving history
    pub fn update_metadata(
        e: &Env,
        caller: Address,
        token_id: u64,
        ipfs_hash: Bytes,
        change_notes: String,
    ) -> Result<(), utils::NFTError> {
        caller.require_auth();

        // Get existing metadata
        let current_metadata = nft::get_nft_metadata_safe(e, token_id)?;

        // Check authorization - only original creator can update
        if current_metadata.creator != caller {
            return Err(utils::NFTError::UnauthorizedMetadataUpdate);
        }

        // Create updated metadata
        let updated_metadata = current_metadata.update_version(
            e,
            ipfs_hash.clone(),
            caller.clone(),
            change_notes.clone(),
        )?;

        // Store updated metadata
        nft::store_nft_metadata(e, token_id, &updated_metadata);

        // Update history
        let mut history = nft::get_metadata_history_safe(e, token_id)?;
        history.add_version(e, &updated_metadata, change_notes);
        nft::store_metadata_history(e, token_id, &history);

        // Emit event
        utils::emit_metadata_updated_event(
            e,
            token_id,
            &caller,
            current_metadata.version,
            updated_metadata.version,
            &ipfs_hash,
        );

        Ok(())
    }

    /// Get metadata for a specific NFT and version
    pub fn get_metadata(
        e: &Env,
        token_id: u64,
        version: Option<u32>,
    ) -> Result<metadata::NFTMetadata, utils::NFTError> {
        if let Some(v) = version {
            // Get specific version from history
            let history = nft::get_metadata_history_safe(e, token_id)?;
            let version_info = history.get_version(v)
                .ok_or(utils::NFTError::MetadataVersionNotFound)?;
            
            // For now, we'll return the current metadata with the version info
            // In a more complete implementation, we'd reconstruct the full metadata for that version
            let mut metadata = nft::get_nft_metadata_safe(e, token_id)?;
            metadata.version = version_info.version;
            metadata.ipfs_hash = version_info.ipfs_hash;
            metadata.updated_at = version_info.created_at;
            Ok(metadata)
        } else {
            // Get current version
            nft::get_nft_metadata_safe(e, token_id)
        }
    }

    /// Get metadata history for an NFT
    pub fn get_metadata_history(
        e: &Env,
        token_id: u64,
    ) -> Result<metadata::MetadataHistory, utils::NFTError> {
        nft::get_metadata_history_safe(e, token_id)
    }

    /// Get tokens by creator
    pub fn get_tokens_by_creator(e: &Env, creator: Address) -> Vec<u64> {
        nft::get_tokens_by_creator(e, &creator)
    }

    /// Get tokens by content type
    pub fn get_tokens_by_content_type(e: &Env, content_type: String) -> Result<Vec<u64>, utils::NFTError> {
        let parsed_content_type = if content_type == String::from_str(e, "Course") {
            metadata::ContentType::Course
        } else if content_type == String::from_str(e, "Certification") {
            metadata::ContentType::Certification
        } else if content_type == String::from_str(e, "Workshop") {
            metadata::ContentType::Workshop
        } else if content_type == String::from_str(e, "Tutorial") {
            metadata::ContentType::Tutorial
        } else if content_type == String::from_str(e, "Assignment") {
            metadata::ContentType::Assignment
        } else if content_type == String::from_str(e, "Assessment") {
            metadata::ContentType::Assessment
        } else {
            return Err(utils::NFTError::InvalidContentType);
        };

        Ok(nft::get_tokens_by_content_type(e, &parsed_content_type))
    }

    // ========================================
    // SOCIAL FEATURES
    // ========================================

    /// Share an NFT publicly or within a group
    pub fn share_nft(
        e: &Env,
        caller: Address,
        token_id: u64,
        visibility: String,
        group_id: Option<u64>,
        description: String,
    ) -> Result<(), utils::NFTError> {
        caller.require_auth();
        social::share_nft(e, &caller, token_id, visibility, group_id, description)
    }

    /// Join or create a collaborative learning group with an NFT
    pub fn join_collaborative_group(
        e: &Env,
        caller: Address,
        token_id: u64,
        group_id: Option<u64>,
        group_name: Option<String>,
    ) -> Result<u64, utils::NFTError> {
        caller.require_auth();
        social::join_collaborative_group(e, &caller, token_id, group_id, group_name)
    }

    /// Showcase a user's educational journey through their NFT collection
    pub fn showcase_collection(
        e: &Env,
        caller: Address,
        collection_id: u64,
        title: String,
        description: String,
        visibility: String,
    ) -> Result<(), utils::NFTError> {
        caller.require_auth();
        social::showcase_collection(e, &caller, collection_id, title, description, visibility)
    }

    /// Add an NFT to an existing educational journey showcase
    pub fn add_nft_to_showcase(
        e: &Env,
        caller: Address,
        collection_id: u64,
        token_id: u64,
    ) -> Result<(), utils::NFTError> {
        caller.require_auth();
        social::add_nft_to_showcase(e, &caller, collection_id, token_id)
    }

    /// Get social actions for a user and token
    pub fn get_social_actions(e: &Env, user: Address, token_id: u64) -> Vec<social::SocialAction> {
        social::get_social_actions(e, &user, token_id)
    }

    /// Get NFT sharing configuration
    pub fn get_nft_share_info(e: &Env, token_id: u64) -> Option<social::NFTShare> {
        social::get_nft_share(e, token_id)
    }

    /// Get collaborative group information
    pub fn get_collaborative_group_info(e: &Env, group_id: u64) -> Option<social::CollaborativeGroup> {
        social::get_collaborative_group(e, group_id)
    }

    /// Get educational journey showcase
    pub fn get_educational_journey(e: &Env, user: Address, collection_id: u64) -> Option<social::EducationalJourney> {
        social::get_educational_journey(e, &user, collection_id)
    }

    /// Get user's reputation boost information
    pub fn get_reputation_boost(e: &Env, user: Address) -> Option<social::ReputationBoost> {
        social::get_reputation_boost(e, &user)
    }

    /// Update user reputation boost (restricted to authorized contracts)
    pub fn update_reputation_boost(
        e: &Env,
        caller: Address,
        user: Address,
        reputation_score: u32,
        boost_level: u32,
    ) -> Result<(), utils::NFTError> {
        caller.require_auth();
        // TODO: Add authorization check to ensure only reputation contract can call this
        social::update_reputation_boost(e, &user, reputation_score, boost_level)
    }

    /// Verify if user has sufficient reputation for boosted visibility
    pub fn verify_reputation_boost(e: &Env, user: Address, min_reputation: u32) -> bool {
        social::verify_reputation_boost(e, &user, min_reputation)
    }

    /// Get public NFT shares for discovery
    pub fn get_public_shares(e: &Env) -> Vec<social::NFTShare> {
        social::get_public_nft_shares(e)
    }

    /// Get user's collaborative groups
    pub fn get_user_groups(e: &Env, user: Address) -> Vec<social::CollaborativeGroup> {
        social::get_user_groups(e, &user)
    }

    // ========================================
<<<<<<< HEAD
    // BATCH FEATURES
    // ========================================

    pub fn batch_mint_nfts(
        e: &Env,
        caller: Address,
        owners: Vec<Address>,
        collection_id: u64,
        fractions: u32,
        metadata_hashes: Vec<Bytes>,
    ) -> Result<Vec<u32>, NFTError> {
        batch::batch_mint_nfts(e, caller, owners, collection_id, fractions, metadata_hashes)
    }

    pub fn batch_transfer_nfts(
        e: &Env,
        caller: Address,
        token_ids: Vec<u64>,
        recipients: Vec<Address>,
    ) -> Result<(), NFTError> {
        caller.require_auth();
        batch::batch_transfer_nfts(e, &caller, token_ids, recipients)
    }

    pub fn batch_query_ownership(
        e: &Env,
        token_ids: Vec<u64>,
    ) -> Result<Vec<(u64, EducationalNFT)>, NFTError> {
        batch::batch_query_ownership(e, token_ids)
=======
    // MARKETPLACE FEATURES
    // ========================================

    /// List an NFT for sale or auction
    pub fn list_nft(
        e: &Env,
        caller: Address,
        token_id: u64,
        price: i128,
        auction_end: u64,
        royalty_rate: u32,
    ) -> Result<(), utils::NFTError> {
        caller.require_auth();
        marketplace::list_nft(e, &caller, token_id, price, auction_end, royalty_rate)
    }

    /// Buy an NFT from the marketplace
    pub fn buy_nft(
        e: &Env,
        caller: Address,
        token_id: u64,
        payment_amount: i128,
    ) -> Result<(), utils::NFTError> {
        caller.require_auth();
        marketplace::buy_nft(e, &caller, token_id, payment_amount)
    }

    /// Place a bid on an auction
    pub fn place_bid(
        e: &Env,
        caller: Address,
        token_id: u64,
        bid_amount: i128,
    ) -> Result<(), utils::NFTError> {
        caller.require_auth();
        marketplace::place_bid(e, &caller, token_id, bid_amount)
    }

    /// Settle an auction and transfer NFT to highest bidder
    pub fn settle_auction(
        e: &Env,
        caller: Address,
        token_id: u64,
    ) -> Result<(), utils::NFTError> {
        caller.require_auth();
        marketplace::settle_auction(e, &caller, token_id)
    }

    /// Cancel a listing
    pub fn cancel_listing(
        e: &Env,
        caller: Address,
        token_id: u64,
    ) -> Result<(), utils::NFTError> {
        caller.require_auth();
        marketplace::cancel_listing(e, &caller, token_id)
    }

    /// Get listing details for a specific NFT
    pub fn get_listing(e: &Env, token_id: u64) -> Option<marketplace::Listing> {
        marketplace::get_listing(e, token_id)
    }

    /// Get all bids for a specific NFT
    pub fn get_bids(e: &Env, token_id: u64) -> Vec<marketplace::Bid> {
        marketplace::get_bids(e, token_id)
    }

    /// Get highest bid for a specific NFT
    pub fn get_highest_bid(e: &Env, token_id: u64) -> Option<marketplace::Bid> {
        marketplace::get_highest_bid(e, token_id)
    }

    /// Get sales history for a specific NFT
    pub fn get_sales_history(e: &Env, token_id: u64) -> Vec<marketplace::Sale> {
        marketplace::get_sales_history(e, token_id)
    }

    /// Get price history for a specific NFT
    pub fn get_price_history(e: &Env, token_id: u64) -> Option<marketplace::PriceHistory> {
        marketplace::get_price_history(e, token_id)
    }

    /// Calculate average price for a specific NFT
    pub fn get_average_price(e: &Env, token_id: u64) -> Option<i128> {
        marketplace::calculate_average_price(e, token_id)
    }

    /// Get all active listings (placeholder for production indexing)
    pub fn get_active_listings(e: &Env) -> Vec<marketplace::Listing> {
        marketplace::get_active_listings(e)
    }

    /// Get listings by seller (placeholder for production indexing)
    pub fn get_listings_by_seller(e: &Env, seller: Address) -> Vec<marketplace::Listing> {
        marketplace::get_listings_by_seller(e, &seller)
    }

    // ========================================
    // GOVERNANCE FEATURES
    // ========================================

    /// Initialize governance system (only callable by owner)
    pub fn initialize_governance(e: &Env, caller: Address) -> Result<(), utils::NFTError> {
        caller.require_auth();
        // TODO: Check if caller is owner
        governance::initialize_governance(e);
        Ok(())
    }

    /// Create a new governance proposal
    pub fn create_proposal(
        e: &Env,
        caller: Address,
        proposal_type: governance::ProposalType,
        title: String,
        description: String,
        vote_end: u64,
    ) -> Result<u64, utils::NFTError> {
        caller.require_auth();
        governance::create_proposal(e, &caller, proposal_type, title, description, vote_end)
    }

    /// Vote on a governance proposal
    pub fn vote_on_proposal(
        e: &Env,
        caller: Address,
        proposal_id: u64,
        vote: bool,
    ) -> Result<(), utils::NFTError> {
        caller.require_auth();
        governance::vote_on_proposal(e, &caller, proposal_id, vote)
    }

    /// Finalize a proposal after voting period ends
    pub fn finalize_proposal(
        e: &Env,
        caller: Address,
        proposal_id: u64,
    ) -> Result<(), utils::NFTError> {
        caller.require_auth();
        governance::finalize_proposal(e, &caller, proposal_id)
    }

    /// Get proposal details
    pub fn get_proposal(e: &Env, proposal_id: u64) -> Option<governance::Proposal> {
        governance::get_proposal(e, proposal_id)
    }

    /// Get vote details for a specific voter and proposal
    pub fn get_vote(e: &Env, proposal_id: u64, voter: Address) -> Option<governance::Vote> {
        governance::get_vote(e, proposal_id, &voter)
    }

    /// Get voter eligibility information
    pub fn get_voter_eligibility(e: &Env, voter: Address) -> governance::VoterEligibility {
        governance::get_voter_eligibility(e, &voter)
    }

    /// Get current governance configuration
    pub fn get_governance_config(e: &Env) -> governance::GovernanceConfig {
        governance::get_governance_config(e)
    }

    /// Update governance configuration (restricted access)
    pub fn update_governance_config(
        e: &Env,
        caller: Address,
        config: governance::GovernanceConfig,
    ) -> Result<(), utils::NFTError> {
        caller.require_auth();
        // TODO: Check if caller has permission to update config
        governance::update_governance_config(e, &caller, config)
    }

    /// Get active proposals (placeholder for production indexing)
    pub fn get_active_proposals(e: &Env) -> Vec<governance::Proposal> {
        governance::get_active_proposals(e)
    }

    /// Get proposals by creator (placeholder for production indexing)
    pub fn get_proposals_by_creator(e: &Env, creator: Address) -> Vec<governance::Proposal> {
        governance::get_proposals_by_creator(e, &creator)
    }

    /// Get all votes for a proposal (placeholder for production indexing)
    pub fn get_proposal_votes(e: &Env, proposal_id: u64) -> Vec<governance::Vote> {
        governance::get_proposal_votes(e, proposal_id)
>>>>>>> 92a83b4e
    }
}

#[default_impl]
#[contractimpl]
impl NonFungibleToken for EducationalNFTContract {
    type ContractType = nft::EducationalNFTStorage;
}

#[default_impl]
#[contractimpl]
impl Ownable for EducationalNFTContract {}

#[cfg(test)]
mod tests;

#[cfg(test)]
mod social_tests;

#[cfg(test)]
mod marketplace_tests;

#[cfg(test)]
mod governance_tests;<|MERGE_RESOLUTION|>--- conflicted
+++ resolved
@@ -444,7 +444,6 @@
     }
 
     // ========================================
-<<<<<<< HEAD
     // BATCH FEATURES
     // ========================================
 
@@ -474,8 +473,9 @@
         token_ids: Vec<u64>,
     ) -> Result<Vec<(u64, EducationalNFT)>, NFTError> {
         batch::batch_query_ownership(e, token_ids)
-=======
-    // MARKETPLACE FEATURES
+     
+      // ========================================
+     // MARKETPLACE FEATURES
     // ========================================
 
     /// List an NFT for sale or auction
@@ -663,7 +663,6 @@
     /// Get all votes for a proposal (placeholder for production indexing)
     pub fn get_proposal_votes(e: &Env, proposal_id: u64) -> Vec<governance::Vote> {
         governance::get_proposal_votes(e, proposal_id)
->>>>>>> 92a83b4e
     }
 }
 
