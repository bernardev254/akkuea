'use client';
import Image from 'next/image';
import React from 'react';

const HeroSection = () => {
  return (
    <div className="min-h-screen relative overflow-hidden">
      <div className="container mx-auto px-4 py-5 relative z-10">
        <div className="text-center max-w-4xl mx-auto">
          {/* Main Heading */}
          <h1 className="text-5xl md:text-7xl  font-bold text-gray-900 mb-6">
            Welcome to{' '}
            <span className="text-transparent bg-clip-text bg-gradient-to-r from-cyan-400 to-teal-500">
              Akkuea
            </span>
          </h1>

          {/* Tagline */}
          <h2 className="text-2xl md:text-3xl font-semibold text-gray-800 mb-8">
            Learn Freely, Teach Freely, Earn Fairly.
          </h2>

          {/* Description */}
          <p className="text-lg md:text-xl text-gray-600 mb-12 max-w-3xl mx-auto leading-relaxed">
            Join us in building a decentralized hub of knowledge — where educators are rewarded,
            learners are empowered, and education becomes a collective journey.
          </p>

          <div className="flex flex-col sm:flex-row gap-4 justify-center mb-12 ">
            <button className="px-8 py-2 bg-[#5EEAD4] text-white font-semibold rounded hover:from-cyan-500 hover:to-teal-600 transition-all duration-300 transform hover:scale-105 shadow-lg hover:shadow-xl">
              Explore Akkuea
            </button>
            <button className="px-8 py-2 bg-white text-[#5EEAD4] font-semibold rounded border-2 border-cyan-200 hover:bg-cyan-50 hover:border-cyan-300 transition-all duration-300 transform hover:scale-105 shadow-lg hover:shadow-xl">
              Join the Community
            </button>
          </div>

          {/* Illustrations */}
          <div className="flex flex-col lg:flex-row items-center gap-5 justify-center">
            <div className="relative   h-60">
              <Image
                src={'/herosection2.png'}
                alt="Image"
                width={500}
                height={500}
                className="w-full h-full object-contain"
                sizes="(max-width: 1024px) 90vw, 40vw"
              />
            </div>

            <div className="relative  h-60">
<<<<<<< HEAD
              <Image
                src={'/herosection1.png'}
                alt="Image"
                width={500}
                height={500}
                className="w-full h-full object-contain"
              />
=======
               <Image 
                  src={"/herosection1.png"} 
                  alt="Image" 
                  width={500} 
                  height={500} 
                  className="w-full h-full object-contain"
                  sizes="(max-width: 1024px) 90vw, 40vw"
                />
>>>>>>> ffa5076e
            </div>
          </div>
        </div>
      </div>
    </div>
  );
};

export default HeroSection;<|MERGE_RESOLUTION|>--- conflicted
+++ resolved
@@ -49,15 +49,6 @@
             </div>
 
             <div className="relative  h-60">
-<<<<<<< HEAD
-              <Image
-                src={'/herosection1.png'}
-                alt="Image"
-                width={500}
-                height={500}
-                className="w-full h-full object-contain"
-              />
-=======
                <Image 
                   src={"/herosection1.png"} 
                   alt="Image" 
@@ -66,7 +57,6 @@
                   className="w-full h-full object-contain"
                   sizes="(max-width: 1024px) 90vw, 40vw"
                 />
->>>>>>> ffa5076e
             </div>
           </div>
         </div>
