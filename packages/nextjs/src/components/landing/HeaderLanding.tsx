'use client';
import { cn } from '@/lib/utils';
import { ArrowUpRight } from 'lucide-react';
import Link from 'next/link';
import { usePathname } from 'next/navigation';
import { useLayoutEffect, useRef, useState, useCallback } from 'react';
import { gsap } from 'gsap';
import './HeaderLanding.css';

interface NavLink {
  label: string;
  href: string;
  ariaLabel: string;
}

interface NavItem {
  label: string;
  bgColor: string;
  textColor: string;
  links: NavLink[];
}

// All cards now white like the first one
const navItems: NavItem[] = [
  {
    label: "About",
    bgColor: "hsl(var(--card))",
    textColor: "hsl(var(--card-foreground))",
    links: [
      { label: "Company", href: "/about/company", ariaLabel: "About Company" },
      { label: "Team", href: "/about/team", ariaLabel: "About Team" },
      { label: "Mission", href: "/about/mission", ariaLabel: "Our Mission" }
    ]
  },
  {
    label: "Benefits", 
    bgColor: "hsl(var(--card))",
    textColor: "hsl(var(--card-foreground))",
    links: [
      { label: "Features", href: "/benefits/features", ariaLabel: "Platform Features" },
      { label: "Pricing", href: "/benefits/pricing", ariaLabel: "Pricing Plans" },
      { label: "ROI Calculator", href: "/benefits/roi", ariaLabel: "ROI Calculator" }
    ]
  },
  {
    label: "Community",
    bgColor: "hsl(var(--card))",
    textColor: "hsl(var(--card-foreground))",
    links: [
      { label: "Discord", href: "/community/discord", ariaLabel: "Join Discord" },
      { label: "Forum", href: "/community/forum", ariaLabel: "Community Forum" },
      { label: "Events", href: "/community/events", ariaLabel: "Community Events" }
    ]
  }
];

export default function HeaderLanding() {
  const [isExpanded, setIsExpanded] = useState(false);
  const [isHamburgerOpen, setIsHamburgerOpen] = useState(false);
  const navRef = useRef<HTMLElement>(null);
  const cardsRef = useRef<(HTMLDivElement | null)[]>([]);
  const tlRef = useRef<gsap.core.Timeline | null>(null);
  const pathname = usePathname();

  const calculateHeight = () => {
    const navEl = navRef.current;
    if (!navEl) return 260;

    const isMobile = window.matchMedia('(max-width: 768px)').matches;
    if (isMobile) {
      const contentEl = navEl.querySelector('.card-nav-content') as HTMLElement;
      if (contentEl) {
        const wasVisible = contentEl.style.visibility;
        const wasPointerEvents = contentEl.style.pointerEvents;
        const wasPosition = contentEl.style.position;
        const wasHeight = contentEl.style.height;

        contentEl.style.visibility = 'visible';
        contentEl.style.pointerEvents = 'auto';
        contentEl.style.position = 'static';
        contentEl.style.height = 'auto';

        void contentEl.offsetHeight; // Force reflow

        const topBar = 60;
        const padding = 16;
        const contentHeight = contentEl.scrollHeight;

        contentEl.style.visibility = wasVisible;
        contentEl.style.pointerEvents = wasPointerEvents;
        contentEl.style.position = wasPosition;
        contentEl.style.height = wasHeight;

        return topBar + contentHeight + padding;
      }
    }
    return 260;
  };

  const createTimeline = useCallback(() => {
    const navEl = navRef.current;
    if (!navEl) return null;

    gsap.set(navEl, { height: 60, overflow: 'hidden' });
    gsap.set(cardsRef.current, { y: 50, opacity: 0 });

    const tl = gsap.timeline({ paused: true });

    tl.to(navEl, {
      height: calculateHeight,
      duration: 0.4,
      ease: 'power3.out'
    });

    tl.to(cardsRef.current, { 
      y: 0, 
      opacity: 1, 
      duration: 0.4, 
      ease: 'power3.out', 
      stagger: 0.08 
    }, '-=0.1');

    return tl;
  }, []);

  useLayoutEffect(() => {
    const tl = createTimeline();
    tlRef.current = tl;

    return () => {
      tl?.kill();
      tlRef.current = null;
    };
  }, [createTimeline, navItems]);

  useLayoutEffect(() => {
    const handleResize = () => {
      if (!tlRef.current) return;

      if (isExpanded) {
        const newHeight = calculateHeight();
        gsap.set(navRef.current, { height: newHeight });

        tlRef.current.kill();
        const newTl = createTimeline();
        if (newTl) {
          newTl.progress(1);
          tlRef.current = newTl;
        }
      } else {
        tlRef.current.kill();
        const newTl = createTimeline();
        if (newTl) {
          tlRef.current = newTl;
        }
      }
    };

    window.addEventListener('resize', handleResize);
    return () => window.removeEventListener('resize', handleResize);
  }, [isExpanded, createTimeline]);

  const toggleMenu = () => {
    const tl = tlRef.current;
    if (!tl) return;

    if (!isExpanded) {
      setIsHamburgerOpen(true);
      setIsExpanded(true);
      tl.play(0);
    } else {
      setIsHamburgerOpen(false);
      tl.eventCallback('onReverseComplete', () => setIsExpanded(false));
      tl.reverse();
    }
  };

  const setCardRef = (i: number) => (el: HTMLDivElement | null) => {
    if (el) cardsRef.current[i] = el;
  };

  return (
    <div className="card-nav-container">
      <nav 
        ref={navRef} 
        className={cn("card-nav", isExpanded && "open")}
        role="navigation"
        aria-label="Main navigation"
      >
<<<<<<< HEAD
        {/* Top bar with logo, hamburger, and CTA */}
        <div className="card-nav-top">
          <div
            className={cn("hamburger-menu", isHamburgerOpen && "open")}
            onClick={toggleMenu}
            role="button"
            aria-label={isExpanded ? 'Close menu' : 'Open menu'}
            tabIndex={0}
            onKeyDown={(e) => {
              if (e.key === 'Enter' || e.key === ' ') {
                e.preventDefault();
                toggleMenu();
              }
            }}
          >
            <div className="hamburger-line" />
            <div className="hamburger-line" />
          </div>

          <div className="logo-container">
            <Link href="/" className="logo-link">
              <span className="logo-text">Akkuea</span>
            </Link>
          </div>

          <Link
            href="/get-started"
            className="card-nav-cta-button"
          >
            Get Started
          </Link>
        </div>

        {/* Expandable content with navigation cards */}
        <div className="card-nav-content" aria-hidden={!isExpanded}>
          {navItems.map((item, idx) => (
            <div
              key={`${item.label}-${idx}`}
              className="nav-card"
              ref={setCardRef(idx)}
              style={{ backgroundColor: item.bgColor, color: item.textColor }}
            >
              <div className="nav-card-label">{item.label}</div>
              <div className="nav-card-links">
                {item.links?.map((link, i) => (
                  <Link
                    key={`${link.label}-${i}`}
                    href={link.href}
                    className={cn(
                      "nav-card-link",
                      pathname === link.href && "active"
                    )}
                    aria-label={link.ariaLabel}
                  >
                    <ArrowUpRight className="nav-card-link-icon" aria-hidden="true" />
                    {link.label}
                  </Link>
                ))}
              </div>
            </div>
          ))}
        </div>
      </nav>
    </div>
=======
        <ul className="flex flex-col md:flex-row justify-center items-center space-y-7 py-16 md:py-0 md:space-y-0 md:space-x-7 *:cursor-pointer">
          <li>Home</li>
          <li>About</li>
          <li>Benefits</li>
          <li>Roadmap</li>
          <li>Community</li>
          <li>Open Source</li>
        </ul>
      </div>
      <div className="flex items-center gap-4">
        {/* Theme Toggle */}
        {mounted && (
          <TooltipProvider>
            <Tooltip>
              <TooltipTrigger asChild>
                <Button
                  variant="ghost"
                  size="icon"
                  onClick={() => {
                    if (theme === 'light') setTheme('dark');
                    else if (theme === 'dark') setTheme('system');
                    else setTheme('light');
                  }}
                  className="p-2 hover:bg-muted/50 rounded-full transition-colors"
                >
                  {theme === 'system' ? (
                    <Monitor className="h-5 w-5 text-muted" />
                  ) : resolvedTheme === 'dark' ? (
                    <Moon className="h-5 w-5 text-primary" />
                  ) : (
                    <Sun className="h-5 w-5 text-achievement" />
                  )}
                </Button>
              </TooltipTrigger>
              <TooltipContent side="bottom">
                <p>
                  {theme === 'light'
                    ? 'Switch to dark mode'
                    : theme === 'dark'
                      ? 'Switch to system theme'
                      : 'Switch to light mode'}
                </p>
              </TooltipContent>
            </Tooltip>
          </TooltipProvider>
        )}
        <button className="md:hidden" onClick={() => setIsNavOpen(!isNavOpen)}>
          {isNavOpen ? <XIcon /> : <Menu />}
        </button>
      </div>
    </nav>
>>>>>>> 1cce9cf8
  );
}<|MERGE_RESOLUTION|>--- conflicted
+++ resolved
@@ -187,7 +187,6 @@
         role="navigation"
         aria-label="Main navigation"
       >
-<<<<<<< HEAD
         {/* Top bar with logo, hamburger, and CTA */}
         <div className="card-nav-top">
           <div
@@ -219,6 +218,48 @@
           >
             Get Started
           </Link>
+        </div>
+
+        {/* Theme Toggle */}
+        <div className="flex items-center gap-4">
+          {mounted && (
+            <TooltipProvider>
+              <Tooltip>
+                <TooltipTrigger asChild>
+                  <Button
+                    variant="ghost"
+                    size="icon"
+                    onClick={() => {
+                      if (theme === 'light') setTheme('dark');
+                      else if (theme === 'dark') setTheme('system');
+                      else setTheme('light');
+                    }}
+                    className="p-2 hover:bg-muted/50 rounded-full transition-colors"
+                  >
+                    {theme === 'system' ? (
+                      <Monitor className="h-5 w-5 text-muted" />
+                    ) : resolvedTheme === 'dark' ? (
+                      <Moon className="h-5 w-5 text-primary" />
+                    ) : (
+                      <Sun className="h-5 w-5 text-achievement" />
+                    )}
+                  </Button>
+                </TooltipTrigger>
+                <TooltipContent side="bottom">
+                  <p>
+                    {theme === 'light'
+                      ? 'Switch to dark mode'
+                      : theme === 'dark'
+                        ? 'Switch to system theme'
+                        : 'Switch to light mode'}
+                  </p>
+                </TooltipContent>
+              </Tooltip>
+            </TooltipProvider>
+          )}
+          <button className="md:hidden" onClick={() => setIsHamburgerOpen(!isHamburgerOpen)}>
+            {isHamburgerOpen ? <XIcon /> : <Menu />}
+          </button>
         </div>
 
         {/* Expandable content with navigation cards */}
@@ -251,59 +292,5 @@
           ))}
         </div>
       </nav>
-    </div>
-=======
-        <ul className="flex flex-col md:flex-row justify-center items-center space-y-7 py-16 md:py-0 md:space-y-0 md:space-x-7 *:cursor-pointer">
-          <li>Home</li>
-          <li>About</li>
-          <li>Benefits</li>
-          <li>Roadmap</li>
-          <li>Community</li>
-          <li>Open Source</li>
-        </ul>
-      </div>
-      <div className="flex items-center gap-4">
-        {/* Theme Toggle */}
-        {mounted && (
-          <TooltipProvider>
-            <Tooltip>
-              <TooltipTrigger asChild>
-                <Button
-                  variant="ghost"
-                  size="icon"
-                  onClick={() => {
-                    if (theme === 'light') setTheme('dark');
-                    else if (theme === 'dark') setTheme('system');
-                    else setTheme('light');
-                  }}
-                  className="p-2 hover:bg-muted/50 rounded-full transition-colors"
-                >
-                  {theme === 'system' ? (
-                    <Monitor className="h-5 w-5 text-muted" />
-                  ) : resolvedTheme === 'dark' ? (
-                    <Moon className="h-5 w-5 text-primary" />
-                  ) : (
-                    <Sun className="h-5 w-5 text-achievement" />
-                  )}
-                </Button>
-              </TooltipTrigger>
-              <TooltipContent side="bottom">
-                <p>
-                  {theme === 'light'
-                    ? 'Switch to dark mode'
-                    : theme === 'dark'
-                      ? 'Switch to system theme'
-                      : 'Switch to light mode'}
-                </p>
-              </TooltipContent>
-            </Tooltip>
-          </TooltipProvider>
-        )}
-        <button className="md:hidden" onClick={() => setIsNavOpen(!isNavOpen)}>
-          {isNavOpen ? <XIcon /> : <Menu />}
-        </button>
-      </div>
-    </nav>
->>>>>>> 1cce9cf8
   );
 }