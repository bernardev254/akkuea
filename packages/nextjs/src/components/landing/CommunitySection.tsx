--- conflicted
+++ resolved
@@ -2,11 +2,9 @@
 /* eslint-disable @typescript-eslint/no-unused-vars */
 'use client';
 
-<<<<<<< HEAD
 import { Github, MessageCircle } from 'lucide-react';
 
 import TwitterIcon from '../ui/twitter-icon';
-=======
 import { MessageCircle, Github } from 'lucide-react';
 import { useState, useEffect, useRef } from 'react';
 
@@ -20,7 +18,6 @@
     <path d="M18.244 2.25h3.308l-7.227 8.26 8.502 11.24H16.17l-5.214-6.817L4.99 21.75H1.68l7.73-8.835L1.254 2.25H8.08l4.713 6.231zm-1.161 17.52h1.833L7.084 4.126H5.117z" />
   </svg>
 );
->>>>>>> c5cee9f5
 
 export default function CommunitySection() {
   const [isVisible, setIsVisible] = useState(false);
