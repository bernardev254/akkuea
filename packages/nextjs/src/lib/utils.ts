--- conflicted
+++ resolved
@@ -44,54 +44,19 @@
   return `${address.slice(0, 7)}...${address.slice(-4)}`;
 }
 
-<<<<<<< HEAD
-// Utility functions for user dashboard
-export const generateHeatmapData = () => {
-  const months = [
-=======
-
 export const TIME_CONSTS = {
   weekdays: ['Mon', 'Tue', 'Wed', 'Thu', 'Fri', 'Sat', 'Sun'],
-  months: [
->>>>>>> aa095366
-    'Jan',
-    'Feb',
-    'Mar',
-    'Apr',
-    'May',
-    'Jun',
-    'Jul',
-    'Aug',
-    'Sep',
-    'Oct',
-    'Nov',
-    'Dec',
-<<<<<<< HEAD
-  ];
-  return months.map((month) => ({
-    month,
-    days: Array(7)
-      .fill(0)
-      .map(() =>
-        Array(4)
-          .fill(0)
-          .map(() => Math.floor(Math.random() * 5))
-      ),
-  }));
-};
-=======
-  ]
-} as const
+  months: ['Jan', 'Feb', 'Mar', 'Apr', 'May', 'Jun', 'Jul', 'Aug', 'Sep', 'Oct', 'Nov', 'Dec'],
+} as const;
 
 // Generate sample heatmap data for user dashboard activity
-export function generateHeatmapData (): number[][] {
-  const months = TIME_CONSTS.months
+export function generateHeatmapData(): number[][] {
+  const months = TIME_CONSTS.months;
   return Array(TIME_CONSTS.weekdays.length)
     .fill(0)
     .map(() =>
       Array(months.length)
-      .fill(0)
-      .map(() => Math.floor(Math.random() * 5))
-    )
-};
->>>>>>> aa095366
+        .fill(0)
+        .map(() => Math.floor(Math.random() * 5))
+    );
+}