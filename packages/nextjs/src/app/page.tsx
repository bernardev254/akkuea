--- conflicted
+++ resolved
@@ -4,11 +4,9 @@
 import { useGlobalAuthenticationStore } from '@/components/auth/store/data';
 import { Button } from '@/components/ui/button';
 import QuickPost from '@/components/quickPost/quickPost';
-<<<<<<< HEAD
 import Navbar from '@/components/navbar/NavBar';
-=======
 import CreatePostModal from '@/components/floating-button/button';
->>>>>>> 109e6dbe
+
 
 export default function Home() {
   const { handleConnect, handleDisconnect } = useWallet();
