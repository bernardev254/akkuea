--- conflicted
+++ resolved
@@ -1,14 +1,3 @@
-<<<<<<< HEAD
-import React from 'react';
-import { Example } from '@/components/Example';
-
-export default function Home() {
-  return (
-    <main className="flex min-h-screen flex-col items-center justify-center p-24">
-      <h1 className="text-4xl font-bold mb-8">Modal Demo</h1>
-      <Example />
-    </main>
-=======
 'use client';
 
 import { useGlobalAuthenticationStore } from '@/components/auth/store/data';
@@ -16,6 +5,7 @@
 import Navbar from '@/components/navbar/NavBar';
 import CreatePostModal from '@/components/floating-button/button';
 import Post from '@/components/post/page';
+import { Example } from '@/components/Example';
 
 export default function Home() {
   const address = useGlobalAuthenticationStore((state) => state.address);
@@ -30,9 +20,9 @@
         </div>
         <QuickPost />
         <Post />
+        <Example />
       </main>
       <CreatePostModal />
     </div>
->>>>>>> 486f0bbb
   );
 }